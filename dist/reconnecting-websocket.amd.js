--- conflicted
+++ resolved
@@ -1,438 +1,249 @@
-<<<<<<< HEAD
-define("index", ["require", "exports"], function (require, exports) {
-    "use strict";
-    ;
-    ;
-    ;
-    var isWebSocket = function (constructor) {
-        return constructor && constructor.CLOSING === 2;
-    };
-    var isGlobalWebSocket = function () {
-        return typeof WebSocket !== 'undefined' && isWebSocket(WebSocket);
-    };
-    var getDefaultOptions = function () { return ({
-        constructor: isGlobalWebSocket() ? WebSocket : null,
-        maxReconnectionDelay: 10000,
-        minReconnectionDelay: 1500,
-        reconnectionDelayGrowFactor: 1.3,
-        connectionTimeout: 4000,
-        maxRetries: Infinity,
-        debug: false,
-    }); };
-    var bypassProperty = function (src, dst, name) {
-        Object.defineProperty(dst, name, {
-            get: function () { return src[name]; },
-            set: function (value) { src[name] = value; },
-            enumerable: true,
-            configurable: true,
+define('index', ['require', 'exports'], function(require, exports) {
+  'use strict';
+  var isWebSocket = function(constructor) {
+    return constructor && constructor.CLOSING === 2;
+  };
+  var isGlobalWebSocket = function() {
+    return typeof WebSocket !== 'undefined' && isWebSocket(WebSocket);
+  };
+  var getDefaultOptions = function() {
+    return {
+      constructor: isGlobalWebSocket() ? WebSocket : null,
+      maxReconnectionDelay: 10000,
+      minReconnectionDelay: 1500,
+      reconnectionDelayGrowFactor: 1.3,
+      connectionTimeout: 4000,
+      maxRetries: Infinity,
+      debug: false,
+    };
+  };
+  var bypassProperty = function(src, dst, name) {
+    Object.defineProperty(dst, name, {
+      get: function() {
+        return src[name];
+      },
+      set: function(value) {
+        src[name] = value;
+      },
+      enumerable: true,
+      configurable: true,
+    });
+  };
+  var initReconnectionDelay = function(config) {
+    return config.minReconnectionDelay + Math.random() * config.minReconnectionDelay;
+  };
+  var updateReconnectionDelay = function(config, previousDelay) {
+    var newDelay = previousDelay * config.reconnectionDelayGrowFactor;
+    return newDelay > config.maxReconnectionDelay ? config.maxReconnectionDelay : newDelay;
+  };
+  var LEVEL_0_EVENTS = ['onopen', 'onclose', 'onmessage', 'onerror'];
+  var reassignEventListeners = function(ws, oldWs, listeners) {
+    Object.keys(listeners).forEach(function(type) {
+      listeners[type].forEach(function(_a) {
+        var listener = _a[0],
+          options = _a[1];
+        ws.addEventListener(type, listener, options);
+      });
+    });
+    if (oldWs) {
+      LEVEL_0_EVENTS.forEach(function(name) {
+        ws[name] = oldWs[name];
+      });
+    }
+  };
+  var ReconnectingWebsocket = function(url, protocols, options) {
+    var _this = this;
+    if (options === void 0) {
+      options = {};
+    }
+    var ws;
+    var connectingTimeout;
+    var reconnectDelay = 0;
+    var retriesCount = 0;
+    var shouldRetry = true;
+    var savedOnClose = null;
+    var listeners = {};
+    // require new to construct
+    if (!(this instanceof ReconnectingWebsocket)) {
+      throw new TypeError(
+        "Failed to construct 'ReconnectingWebSocket': Please use the 'new' operator"
+      );
+    }
+    // Set config. Not using `Object.assign` because of IE11
+    var config = getDefaultOptions();
+    Object.keys(config)
+      .filter(function(key) {
+        return options.hasOwnProperty(key);
+      })
+      .forEach(function(key) {
+        return (config[key] = options[key]);
+      });
+    if (!isWebSocket(config.constructor)) {
+      throw new TypeError('Invalid WebSocket constructor. Set `options.constructor`');
+    }
+    var log = config.debug
+      ? function() {
+          var params = [];
+          for (var _i = 0; _i < arguments.length; _i++) {
+            params[_i] = arguments[_i];
+          }
+          return console.log.apply(console, ['RWS:'].concat(params));
+        }
+      : function() {};
+    /**
+     * Not using dispatchEvent, otherwise we must use a DOM Event object
+     * Deferred because we want to handle the close event before this
+     */
+    var emitError = function(code, msg) {
+      return setTimeout(function() {
+        var err = new Error(msg);
+        err.code = code;
+        if (Array.isArray(listeners.error)) {
+          listeners.error.forEach(function(_a) {
+            var fn = _a[0];
+            return fn(err);
+          });
+        }
+        if (ws.onerror) {
+          ws.onerror(err);
+        }
+      }, 0);
+    };
+    var handleClose = function() {
+      log('handleClose', { shouldRetry: shouldRetry });
+      retriesCount++;
+      log('retries count:', retriesCount);
+      if (retriesCount > config.maxRetries) {
+        emitError('EHOSTDOWN', 'Too many failed connection attempts');
+        return;
+      }
+      if (!reconnectDelay) {
+        reconnectDelay = initReconnectionDelay(config);
+      } else {
+        reconnectDelay = updateReconnectionDelay(config, reconnectDelay);
+      }
+      log('handleClose - reconnectDelay:', reconnectDelay);
+      if (shouldRetry) {
+        setTimeout(connect, reconnectDelay);
+      }
+    };
+    var connect = function() {
+      if (!shouldRetry) {
+        return;
+      }
+      log('connect');
+      var oldWs = ws;
+      var wsUrl = typeof url === 'function' ? url() : url;
+      ws = new config.constructor(wsUrl, protocols);
+      connectingTimeout = setTimeout(function() {
+        log('timeout');
+        ws.close();
+        emitError('ETIMEDOUT', 'Connection timeout');
+      }, config.connectionTimeout);
+      log('bypass properties');
+      for (var key in ws) {
+        // @todo move to constant
+        if (['addEventListener', 'removeEventListener', 'close', 'send'].indexOf(key) < 0) {
+          bypassProperty(ws, _this, key);
+        }
+      }
+      ws.addEventListener('open', function() {
+        clearTimeout(connectingTimeout);
+        log('open');
+        reconnectDelay = initReconnectionDelay(config);
+        log('reconnectDelay:', reconnectDelay);
+        retriesCount = 0;
+      });
+      ws.addEventListener('close', handleClose);
+      reassignEventListeners(ws, oldWs, listeners);
+      // because when closing with fastClose=true, it is saved and set to null to avoid double calls
+      ws.onclose = ws.onclose || savedOnClose;
+      savedOnClose = null;
+    };
+    log('init');
+    connect();
+    this.close = function(code, reason, _a) {
+      if (code === void 0) {
+        code = 1000;
+      }
+      if (reason === void 0) {
+        reason = '';
+      }
+      var _b = _a === void 0 ? {} : _a,
+        _c = _b.keepClosed,
+        keepClosed = _c === void 0 ? false : _c,
+        _d = _b.fastClose,
+        fastClose = _d === void 0 ? true : _d,
+        _e = _b.delay,
+        delay = _e === void 0 ? 0 : _e;
+      log('close - params:', {
+        reason: reason,
+        keepClosed: keepClosed,
+        fastClose: fastClose,
+        delay: delay,
+        retriesCount: retriesCount,
+        maxRetries: config.maxRetries,
+      });
+      shouldRetry = !keepClosed && retriesCount <= config.maxRetries;
+      if (delay) {
+        reconnectDelay = delay;
+      }
+      ws.close(code, reason);
+      if (fastClose) {
+        var fakeCloseEvent_1 = {
+          code: code,
+          reason: reason,
+          wasClean: true,
+        };
+        // execute close listeners soon with a fake closeEvent
+        // and remove them from the WS instance so they
+        // don't get fired on the real close.
+        handleClose();
+        ws.removeEventListener('close', handleClose);
+        // run and remove level2
+        if (Array.isArray(listeners.close)) {
+          listeners.close.forEach(function(_a) {
+            var listener = _a[0],
+              options = _a[1];
+            listener(fakeCloseEvent_1);
+            ws.removeEventListener('close', listener, options);
+          });
+        }
+        // run and remove level0
+        if (ws.onclose) {
+          savedOnClose = ws.onclose;
+          ws.onclose(fakeCloseEvent_1);
+          ws.onclose = null;
+        }
+      }
+    };
+    this.send = function(data) {
+      ws.send(data);
+    };
+    this.addEventListener = function(type, listener, options) {
+      if (Array.isArray(listeners[type])) {
+        if (
+          !listeners[type].some(function(_a) {
+            var l = _a[0];
+            return l === listener;
+          })
+        ) {
+          listeners[type].push([listener, options]);
+        }
+      } else {
+        listeners[type] = [[listener, options]];
+      }
+      ws.addEventListener(type, listener, options);
+    };
+    this.removeEventListener = function(type, listener, options) {
+      if (Array.isArray(listeners[type])) {
+        listeners[type] = listeners[type].filter(function(_a) {
+          var l = _a[0];
+          return l !== listener;
         });
-    };
-    var initReconnectionDelay = function (config) {
-        return (config.minReconnectionDelay + Math.random() * config.minReconnectionDelay);
-    };
-    var updateReconnectionDelay = function (config, previousDelay) {
-        var newDelay = previousDelay * config.reconnectionDelayGrowFactor;
-        return (newDelay > config.maxReconnectionDelay)
-            ? config.maxReconnectionDelay
-            : newDelay;
-    };
-    var LEVEL_0_EVENTS = ['onopen', 'onclose', 'onmessage', 'onerror'];
-    var reassignEventListeners = function (ws, oldWs, listeners) {
-        Object.keys(listeners).forEach(function (type) {
-            listeners[type].forEach(function (_a) {
-                var listener = _a[0], options = _a[1];
-                ws.addEventListener(type, listener, options);
-            });
-        });
-        if (oldWs) {
-            LEVEL_0_EVENTS.forEach(function (name) {
-                ws[name] = oldWs[name];
-            });
-        }
-    };
-    var ReconnectingWebsocket = function (url, protocols, options) {
-        var _this = this;
-        if (options === void 0) { options = {}; }
-        var ws;
-        var connectingTimeout;
-        var reconnectDelay = 0;
-        var retriesCount = 0;
-        var shouldRetry = true;
-        var savedOnClose = null;
-        var listeners = {};
-        // require new to construct
-        if (!(this instanceof ReconnectingWebsocket)) {
-            throw new TypeError("Failed to construct 'ReconnectingWebSocket': Please use the 'new' operator");
-        }
-        // Set config. Not using `Object.assign` because of IE11
-        var config = getDefaultOptions();
-        Object.keys(config)
-            .filter(function (key) { return options.hasOwnProperty(key); })
-            .forEach(function (key) { return config[key] = options[key]; });
-        if (!isWebSocket(config.constructor)) {
-            throw new TypeError('Invalid WebSocket constructor. Set `options.constructor`');
-        }
-        var log = config.debug ? function () {
-            var params = [];
-            for (var _i = 0; _i < arguments.length; _i++) {
-                params[_i] = arguments[_i];
-            }
-            return console.log.apply(console, ['RWS:'].concat(params));
-        } : function () { };
-        /**
-         * Not using dispatchEvent, otherwise we must use a DOM Event object
-         * Deferred because we want to handle the close event before this
-         */
-        var emitError = function (code, msg) { return setTimeout(function () {
-            var err = new Error(msg);
-            err.code = code;
-            if (Array.isArray(listeners.error)) {
-                listeners.error.forEach(function (_a) {
-                    var fn = _a[0];
-                    return fn(err);
-                });
-            }
-            if (ws.onerror) {
-                ws.onerror(err);
-            }
-        }, 0); };
-        var handleClose = function () {
-            log('handleClose', { shouldRetry: shouldRetry });
-            retriesCount++;
-            log('retries count:', retriesCount);
-            if (retriesCount > config.maxRetries) {
-                emitError('EHOSTDOWN', 'Too many failed connection attempts');
-                return;
-            }
-            if (!reconnectDelay) {
-                reconnectDelay = initReconnectionDelay(config);
-            }
-            else {
-                reconnectDelay = updateReconnectionDelay(config, reconnectDelay);
-            }
-            log('handleClose - reconnectDelay:', reconnectDelay);
-            if (shouldRetry) {
-                setTimeout(connect, reconnectDelay);
-            }
-        };
-        var connect = function () {
-            if (!shouldRetry) {
-                return;
-            }
-            log('connect');
-            var oldWs = ws;
-            var wsUrl = (typeof url === 'function') ? url() : url;
-            ws = new config.constructor(wsUrl, protocols);
-            connectingTimeout = setTimeout(function () {
-                log('timeout');
-                ws.close();
-                emitError('ETIMEDOUT', 'Connection timeout');
-            }, config.connectionTimeout);
-            log('bypass properties');
-            for (var key in ws) {
-                // @todo move to constant
-                if (['addEventListener', 'removeEventListener', 'close', 'send'].indexOf(key) < 0) {
-                    bypassProperty(ws, _this, key);
-                }
-            }
-            ws.addEventListener('open', function () {
-                clearTimeout(connectingTimeout);
-                log('open');
-                reconnectDelay = initReconnectionDelay(config);
-                log('reconnectDelay:', reconnectDelay);
-                retriesCount = 0;
-            });
-            ws.addEventListener('close', handleClose);
-            reassignEventListeners(ws, oldWs, listeners);
-            // because when closing with fastClose=true, it is saved and set to null to avoid double calls
-            ws.onclose = ws.onclose || savedOnClose;
-            savedOnClose = null;
-        };
-        log('init');
-        connect();
-        this.close = function (code, reason, _a) {
-            if (code === void 0) { code = 1000; }
-            if (reason === void 0) { reason = ''; }
-            var _b = _a === void 0 ? {} : _a, _c = _b.keepClosed, keepClosed = _c === void 0 ? false : _c, _d = _b.fastClose, fastClose = _d === void 0 ? true : _d, _e = _b.delay, delay = _e === void 0 ? 0 : _e;
-            log('close - params:', { reason: reason, keepClosed: keepClosed, fastClose: fastClose, delay: delay, retriesCount: retriesCount, maxRetries: config.maxRetries });
-            shouldRetry = !keepClosed && retriesCount <= config.maxRetries;
-            if (delay) {
-                reconnectDelay = delay;
-            }
-            ws.close(code, reason);
-            if (fastClose) {
-                var fakeCloseEvent_1 = {
-                    code: code,
-                    reason: reason,
-                    wasClean: true,
-                };
-                // execute close listeners soon with a fake closeEvent
-                // and remove them from the WS instance so they
-                // don't get fired on the real close.
-                handleClose();
-                ws.removeEventListener('close', handleClose);
-                // run and remove level2
-                if (Array.isArray(listeners.close)) {
-                    listeners.close.forEach(function (_a) {
-                        var listener = _a[0], options = _a[1];
-                        listener(fakeCloseEvent_1);
-                        ws.removeEventListener('close', listener, options);
-                    });
-                }
-                // run and remove level0
-                if (ws.onclose) {
-                    savedOnClose = ws.onclose;
-                    ws.onclose(fakeCloseEvent_1);
-                    ws.onclose = null;
-                }
-            }
-        };
-        this.send = function (data) {
-            ws.send(data);
-        };
-        this.addEventListener = function (type, listener, options) {
-            if (Array.isArray(listeners[type])) {
-                if (!listeners[type].some(function (_a) {
-                    var l = _a[0];
-                    return l === listener;
-                })) {
-                    listeners[type].push([listener, options]);
-                }
-            }
-            else {
-                listeners[type] = [[listener, options]];
-            }
-            ws.addEventListener(type, listener, options);
-        };
-        this.removeEventListener = function (type, listener, options) {
-            if (Array.isArray(listeners[type])) {
-                listeners[type] = listeners[type].filter(function (_a) {
-                    var l = _a[0];
-                    return l !== listener;
-                });
-            }
-            ws.removeEventListener(type, listener, options);
-        };
-    };
-    return ReconnectingWebsocket;
-});
-=======
-define("index", ["require", "exports"], function (require, exports) {
-    "use strict";
-    ;
-    ;
-    ;
-    var isWebSocket = function (constructor) {
-        return constructor && constructor.CLOSING === 2;
-    };
-    var isGlobalWebSocket = function () {
-        return typeof WebSocket !== 'undefined' && isWebSocket(WebSocket);
-    };
-    var getDefaultOptions = function () { return ({
-        constructor: isGlobalWebSocket() ? WebSocket : null,
-        maxReconnectionDelay: 10000,
-        minReconnectionDelay: 1500,
-        reconnectionDelayGrowFactor: 1.3,
-        connectionTimeout: 4000,
-        maxRetries: Infinity,
-        debug: false,
-    }); };
-    var bypassProperty = function (src, dst, name) {
-        Object.defineProperty(dst, name, {
-            get: function () { return src[name]; },
-            set: function (value) { src[name] = value; },
-            enumerable: true,
-            configurable: true,
-        });
-    };
-    var initReconnectionDelay = function (config) {
-        return (config.minReconnectionDelay + Math.random() * config.minReconnectionDelay);
-    };
-    var updateReconnectionDelay = function (config, previousDelay) {
-        var newDelay = previousDelay * config.reconnectionDelayGrowFactor;
-        return (newDelay > config.maxReconnectionDelay)
-            ? config.maxReconnectionDelay
-            : newDelay;
-    };
-    var LEVEL_0_EVENTS = ['onopen', 'onclose', 'onmessage', 'onerror'];
-    var reassignEventListeners = function (ws, oldWs, listeners) {
-        Object.keys(listeners).forEach(function (type) {
-            listeners[type].forEach(function (_a) {
-                var listener = _a[0], options = _a[1];
-                ws.addEventListener(type, listener, options);
-            });
-        });
-        if (oldWs) {
-            LEVEL_0_EVENTS.forEach(function (name) {
-                ws[name] = oldWs[name];
-            });
-        }
-    };
-    var ReconnectingWebsocket = function (url, protocols, options) {
-        var _this = this;
-        if (options === void 0) { options = {}; }
-        var ws;
-        var connectingTimeout;
-        var reconnectDelay = 0;
-        var retriesCount = 0;
-        var shouldRetry = true;
-        var savedOnClose = null;
-        var listeners = {};
-        // require new to construct
-        if (!(this instanceof ReconnectingWebsocket)) {
-            throw new TypeError("Failed to construct 'ReconnectingWebSocket': Please use the 'new' operator");
-        }
-        // Set config. Not using `Object.assign` because of IE11
-        var config = getDefaultOptions();
-        Object.keys(config)
-            .filter(function (key) { return options.hasOwnProperty(key); })
-            .forEach(function (key) { return config[key] = options[key]; });
-        if (!isWebSocket(config.constructor)) {
-            throw new TypeError('Invalid WebSocket constructor. Set `options.constructor`');
-        }
-        var log = config.debug ? function () {
-            var params = [];
-            for (var _i = 0; _i < arguments.length; _i++) {
-                params[_i] = arguments[_i];
-            }
-            return console.log.apply(console, ['RWS:'].concat(params));
-        } : function () { };
-        /**
-         * Not using dispatchEvent, otherwise we must use a DOM Event object
-         * Deferred because we want to handle the close event before this
-         */
-        var emitError = function (code, msg) { return setTimeout(function () {
-            var err = new Error(msg);
-            err.code = code;
-            if (Array.isArray(listeners.error)) {
-                listeners.error.forEach(function (_a) {
-                    var fn = _a[0];
-                    return fn(err);
-                });
-            }
-            if (ws.onerror) {
-                ws.onerror(err);
-            }
-        }, 0); };
-        var handleClose = function () {
-            log('handleClose', { shouldRetry: shouldRetry });
-            retriesCount++;
-            log('retries count:', retriesCount);
-            if (retriesCount > config.maxRetries) {
-                emitError('EHOSTDOWN', 'Too many failed connection attempts');
-                return;
-            }
-            if (!reconnectDelay) {
-                reconnectDelay = initReconnectionDelay(config);
-            }
-            else {
-                reconnectDelay = updateReconnectionDelay(config, reconnectDelay);
-            }
-            log('handleClose - reconnectDelay:', reconnectDelay);
-            if (shouldRetry) {
-                setTimeout(connect, reconnectDelay);
-            }
-        };
-        var connect = function () {
-            if (!shouldRetry) {
-                return;
-            }
-            log('connect');
-            var oldWs = ws;
-            var wsUrl = (typeof url === 'function') ? url() : url;
-            ws = new config.constructor(wsUrl, protocols);
-            connectingTimeout = setTimeout(function () {
-                log('timeout');
-                ws.close();
-                emitError('ETIMEDOUT', 'Connection timeout');
-            }, config.connectionTimeout);
-            log('bypass properties');
-            for (var key in ws) {
-                // @todo move to constant
-                if (['addEventListener', 'removeEventListener', 'close', 'send'].indexOf(key) < 0) {
-                    bypassProperty(ws, _this, key);
-                }
-            }
-            ws.addEventListener('open', function () {
-                clearTimeout(connectingTimeout);
-                log('open');
-                reconnectDelay = initReconnectionDelay(config);
-                log('reconnectDelay:', reconnectDelay);
-                retriesCount = 0;
-            });
-            ws.addEventListener('close', handleClose);
-            reassignEventListeners(ws, oldWs, listeners);
-            // because when closing with fastClose=true, it is saved and set to null to avoid double calls
-            ws.onclose = ws.onclose || savedOnClose;
-            savedOnClose = null;
-        };
-        log('init');
-        connect();
-        this.close = function (code, reason, _a) {
-            if (code === void 0) { code = 1000; }
-            if (reason === void 0) { reason = ''; }
-            var _b = _a === void 0 ? {} : _a, _c = _b.keepClosed, keepClosed = _c === void 0 ? false : _c, _d = _b.fastClose, fastClose = _d === void 0 ? true : _d, _e = _b.delay, delay = _e === void 0 ? 0 : _e;
-            log('close - params:', { reason: reason, keepClosed: keepClosed, fastClose: fastClose, delay: delay, retriesCount: retriesCount, maxRetries: config.maxRetries });
-            shouldRetry = !keepClosed && retriesCount <= config.maxRetries;
-            if (delay) {
-                reconnectDelay = delay;
-            }
-            ws.close(code, reason);
-            if (fastClose) {
-                var fakeCloseEvent_1 = {
-                    code: code,
-                    reason: reason,
-                    wasClean: true,
-                };
-                // execute close listeners soon with a fake closeEvent
-                // and remove them from the WS instance so they
-                // don't get fired on the real close.
-                handleClose();
-                ws.removeEventListener('close', handleClose);
-                // run and remove level2
-                if (Array.isArray(listeners.close)) {
-                    listeners.close.forEach(function (_a) {
-                        var listener = _a[0], options = _a[1];
-                        listener(fakeCloseEvent_1);
-                        ws.removeEventListener('close', listener, options);
-                    });
-                }
-                // run and remove level0
-                if (ws.onclose) {
-                    savedOnClose = ws.onclose;
-                    ws.onclose(fakeCloseEvent_1);
-                    ws.onclose = null;
-                }
-            }
-        };
-        this.send = function (data) {
-            ws.send(data);
-        };
-        this.addEventListener = function (type, listener, options) {
-            if (Array.isArray(listeners[type])) {
-                if (!listeners[type].some(function (_a) {
-                    var l = _a[0];
-                    return l === listener;
-                })) {
-                    listeners[type].push([listener, options]);
-                }
-            }
-            else {
-                listeners[type] = [[listener, options]];
-            }
-            ws.addEventListener(type, listener, options);
-        };
-        this.removeEventListener = function (type, listener, options) {
-            if (Array.isArray(listeners[type])) {
-                listeners[type] = listeners[type].filter(function (_a) {
-                    var l = _a[0];
-                    return l !== listener;
-                });
-            }
-            ws.removeEventListener(type, listener, options);
-        };
-        return this;
-    };
-    return ReconnectingWebsocket;
-});
->>>>>>> 0fd98623
+      }
+      ws.removeEventListener(type, listener, options);
+    };
+  };
+  return ReconnectingWebsocket;
+});