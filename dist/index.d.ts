<<<<<<< HEAD
interface ReconnectingWebsocket extends WebSocket {
    [key: string]: any;
}
declare const ReconnectingWebsocket: (url: string | (() => string), protocols?: string | string[], options?: {
    [key: string]: any;
    constructor?: new (url: string, protocols?: string | string[]) => WebSocket;
    maxReconnectionDelay?: number;
    minReconnectionDelay?: number;
    reconnectionDelayGrowFactor?: number;
    connectionTimeout?: number;
    maxRetries?: number;
    debug?: boolean;
}) => void;
export = ReconnectingWebsocket;
=======
interface ReconnectingWebsocket extends WebSocket {
    [key: string]: any;
}
declare const ReconnectingWebsocket: (url: Promise<string>, protocols?: string | string[], options?: {
    [key: string]: any;
    constructor?: new (url: string, protocols?: string | string[]) => WebSocket;
    maxReconnectionDelay?: number;
    minReconnectionDelay?: number;
    reconnectionDelayGrowFactor?: number;
    connectionTimeout?: number;
    maxRetries?: number;
    debug?: boolean;
}) => ReconnectingWebsocket;
export = ReconnectingWebsocket;
>>>>>>> 0fd98623
<|MERGE_RESOLUTION|>--- conflicted
+++ resolved
@@ -1,19 +1,3 @@
-<<<<<<< HEAD
-interface ReconnectingWebsocket extends WebSocket {
-    [key: string]: any;
-}
-declare const ReconnectingWebsocket: (url: string | (() => string), protocols?: string | string[], options?: {
-    [key: string]: any;
-    constructor?: new (url: string, protocols?: string | string[]) => WebSocket;
-    maxReconnectionDelay?: number;
-    minReconnectionDelay?: number;
-    reconnectionDelayGrowFactor?: number;
-    connectionTimeout?: number;
-    maxRetries?: number;
-    debug?: boolean;
-}) => void;
-export = ReconnectingWebsocket;
-=======
 interface ReconnectingWebsocket extends WebSocket {
     [key: string]: any;
 }
@@ -26,6 +10,5 @@
     connectionTimeout?: number;
     maxRetries?: number;
     debug?: boolean;
-}) => ReconnectingWebsocket;
-export = ReconnectingWebsocket;
->>>>>>> 0fd98623
+}) => void;
+export = ReconnectingWebsocket;