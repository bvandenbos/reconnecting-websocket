"use strict";
;
;
;
const isWebSocket = (constructor) => constructor && constructor.CLOSING === 2;
const isGlobalWebSocket = () => typeof WebSocket !== 'undefined' && isWebSocket(WebSocket);
const getDefaultOptions = () => ({
    constructor: isGlobalWebSocket() ? WebSocket : null,
    maxReconnectionDelay: 10000,
    minReconnectionDelay: 1500,
    reconnectionDelayGrowFactor: 1.3,
    connectionTimeout: 4000,
    maxRetries: Infinity,
    debug: false,
});
const bypassProperty = (src, dst, name) => {
    Object.defineProperty(dst, name, {
        get: () => src[name],
        set: (value) => { src[name] = value; },
        enumerable: true,
        configurable: true,
    });
};
const initReconnectionDelay = (config) => (config.minReconnectionDelay + Math.random() * config.minReconnectionDelay);
const updateReconnectionDelay = (config, previousDelay) => {
    const newDelay = previousDelay * config.reconnectionDelayGrowFactor;
    return (newDelay > config.maxReconnectionDelay)
        ? config.maxReconnectionDelay
        : newDelay;
};
const LEVEL_0_EVENTS = ['onopen', 'onclose', 'onmessage', 'onerror'];
const LEVEL_1_EVENTS = ['open', 'close', 'message', 'error'];
const reassignEventListeners = (ws, rws, listeners) => {
    LEVEL_1_EVENTS.forEach(type => {
        (listeners[type] || []).forEach(([listener, options]) => {
            ws.addEventListener(type, listener, options);
        });
    });
    ws.onopen = rws.onopen.bind(rws);
    ws.onerror = rws.onerror.bind(rws);
    ws.onmessage = rws.onmessage.bind(rws);
    ws.onclose = rws.onclose.bind(rws);
};
const ReconnectingWebsocket = function (url, protocols, options = {}) {
    let ws;
    let connectingTimeout;
    let reconnectDelay = 0;
    let retriesCount = 0;
    let shouldRetry = true;
    let savedOnClose = null;
    let nextReconnectImmediate = false;
    const listeners = {};
    // require new to construct
    if (!(this instanceof ReconnectingWebsocket)) {
        throw new TypeError("Failed to construct 'ReconnectingWebSocket': Please use the 'new' operator");
    }
    // Set config. Not using `Object.assign` because of IE11
    const config = getDefaultOptions();
    Object.keys(config)
        .filter(key => options.hasOwnProperty(key))
        .forEach(key => config[key] = options[key]);
    if (!isWebSocket(config.constructor)) {
        throw new TypeError('Invalid WebSocket constructor. Set `options.constructor`');
    }
    const log = config.debug ? (...params) => console.log('RWS:', ...params) : () => { };
    const ctor = config.constructor;
    this.CONNECTING = ctor.CONNECTING;
    this.OPEN = ctor.OPEN;
    this.CLOSING = ctor.CLOSING;
    this.CLOSED = ctor.CLOSED;
    // Temporarily set these until we have an underlying ws instance.
    this.readyState = this.CONNECTING;
    this.protocol = protocols;
    /**
     * Not using dispatchEvent, otherwise we must use a DOM Event object
     * Deferred because we want to handle the close event before this
     */
    const emitError = (code, msg) => setTimeout(() => {
        const err = new Error(msg);
        err.code = code;
        if (Array.isArray(listeners.error)) {
            listeners.error.forEach(([fn]) => fn(err));
        }
        if (ws.onerror) {
            ws.onerror(err);
        }
    }, 0);
    const handleClose = () => {
        log('handleClose', { shouldRetry });
        retriesCount++;
        log('retries count:', retriesCount);
        if (retriesCount > config.maxRetries) {
            emitError('EHOSTDOWN', 'Too many failed connection attempts');
            return;
        }
        if (!reconnectDelay) {
            reconnectDelay = initReconnectionDelay(config);
        }
        else {
            reconnectDelay = updateReconnectionDelay(config, reconnectDelay);
        }
        log('handleClose - reconnectDelay:', reconnectDelay);
        if (shouldRetry) {
            if (nextReconnectImmediate) {
                connect();
            }
            else {
                setTimeout(connect, reconnectDelay);
                const event = { detail: reconnectDelay };
                fireEventListeners('reconnectscheduled', event);
            }
        }
    };
    const fireEventListeners = (type, event) => {
        const listenerConfig = listeners[type] || [];
        listenerConfig.forEach(([listener]) => listener(event));
    };
    const connect = () => {
        if (!shouldRetry) {
            return;
        }
        log('connect');
<<<<<<< HEAD
        const urlPromise = (typeof url === 'string') ? Promise.resolve(url) : url();
        return urlPromise.then((connectionUrl) => {
            fireEventListeners('reconnecting', {});
            ws = new config.constructor(connectionUrl, protocols);
            connectingTimeout = setTimeout(() => {
                log('timeout');
                ws.close();
                emitError('ETIMEDOUT', 'Connection timeout');
            }, config.connectionTimeout);
            log('bypass properties');
=======
        var oldWs = ws;
        var wsUrl = (typeof url === 'function') ? url() : url;
        // only fire reconnecting the first time
        if (ws)
            fireEventListeners('reconnecting', {});
        ws = new config.constructor(wsUrl, protocols);
        connectingTimeout = setTimeout(function () {
            log('timeout');
            ws.close();
            emitError('ETIMEDOUT', 'Connection timeout');
        }, config.connectionTimeout);
        log('bypass properties');
        for (var key in ws) {
>>>>>>> 0e60db75
            // @todo move to constant
            const bypassedProperties = ['url', 'protocol', 'readyState', 'bufferedAmount'];
            for (const key of bypassedProperties) {
                bypassProperty(ws, this, key);
            }
            ws.addEventListener('open', () => {
                clearTimeout(connectingTimeout);
                log('open');
                reconnectDelay = initReconnectionDelay(config);
                log('reconnectDelay:', reconnectDelay);
                retriesCount = 0;
            });
            ws.addEventListener('close', handleClose);
            reassignEventListeners(ws, this, listeners);
            // because when closing with fastClose=true, it is saved and set to null to avoid double calls
            ws.onclose = ws.onclose || savedOnClose;
            savedOnClose = null;
            return ws;
        });
    };
    // ready is a promise that is resolved when the underlying websocket is initialized
    this.ready = connect().then(() => this);
    log('init');
    this.close = (code = 1000, reason = '', { keepClosed = false, fastClose = true, delay = 0 } = {}) => {
        log('close - params:', { reason, keepClosed, fastClose, delay, retriesCount, maxRetries: config.maxRetries });
        shouldRetry = !keepClosed && retriesCount <= config.maxRetries;
        if (delay) {
            reconnectDelay = delay;
        }
        if (ws)
            ws.close(code, reason);
        if (fastClose) {
            const fakeCloseEvent = {
                code,
                reason,
                wasClean: true,
            };
            // execute close listeners soon with a fake closeEvent
            // and remove them from the WS instance so they
            // don't get fired on the real close.
            handleClose();
            if (ws) {
                ws.removeEventListener('close', handleClose);
                // run and remove level2
                if (Array.isArray(listeners.close)) {
                    listeners.close.forEach(([listener, options]) => {
                        listener(fakeCloseEvent);
                        ws.removeEventListener('close', listener, options);
                    });
                }
                // run and remove level0
                if (ws.onclose) {
                    savedOnClose = ws.onclose;
                    ws.onclose(fakeCloseEvent);
                    ws.onclose = null;
                }
            }
        }
    };
    this.send = (data) => {
        ws.send(data);
    };
    // Define Level 0 event stubs
    const level0Listeners = {
        onopen: () => { },
        onmessage: () => { },
        onclose: () => { },
        onerror: () => { },
    };
    ['onopen', 'onerror', 'onmessage', 'onclose'].forEach((type) => {
        Object.defineProperty(this, type, {
            get: () => level0Listeners[type],
            set: (v) => {
                // Set it on this and also set it on the underlying ws if there is one.
                level0Listeners[type] = v;
                if (ws)
                    ws[type] = v;
            }
        });
    });
    this.addEventListener = (type, listener, options) => {
        if (Array.isArray(listeners[type])) {
            if (!listeners[type].some(([l]) => l === listener)) {
                listeners[type].push([listener, options]);
            }
        }
        else {
            listeners[type] = [[listener, options]];
        }
        if (ws)
            ws.addEventListener(type, listener, options);
    };
    this.removeEventListener = (type, listener, options) => {
        if (Array.isArray(listeners[type])) {
            listeners[type] = listeners[type].filter(([l]) => l !== listener);
        }
        if (ws)
            ws.removeEventListener(type, listener, options);
    };
};
module.exports = ReconnectingWebsocket;<|MERGE_RESOLUTION|>--- conflicted
+++ resolved
@@ -120,10 +120,11 @@
             return;
         }
         log('connect');
-<<<<<<< HEAD
         const urlPromise = (typeof url === 'string') ? Promise.resolve(url) : url();
         return urlPromise.then((connectionUrl) => {
             fireEventListeners('reconnecting', {});
+            if (ws)
+                fireEventListeners('reconnecting', {});
             ws = new config.constructor(connectionUrl, protocols);
             connectingTimeout = setTimeout(() => {
                 log('timeout');
@@ -131,21 +132,6 @@
                 emitError('ETIMEDOUT', 'Connection timeout');
             }, config.connectionTimeout);
             log('bypass properties');
-=======
-        var oldWs = ws;
-        var wsUrl = (typeof url === 'function') ? url() : url;
-        // only fire reconnecting the first time
-        if (ws)
-            fireEventListeners('reconnecting', {});
-        ws = new config.constructor(wsUrl, protocols);
-        connectingTimeout = setTimeout(function () {
-            log('timeout');
-            ws.close();
-            emitError('ETIMEDOUT', 'Connection timeout');
-        }, config.connectionTimeout);
-        log('bypass properties');
-        for (var key in ws) {
->>>>>>> 0e60db75
             // @todo move to constant
             const bypassedProperties = ['url', 'protocol', 'readyState', 'bufferedAmount'];
             for (const key of bypassedProperties) {
