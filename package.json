{
  "name": "reconnecting-websocket",
<<<<<<< HEAD
  "version": "1.3.2",
=======
  "version": "1.4.0",
>>>>>>> 486315a7
  "description": "Reconnecting WebSocket",
  "main": "build/index.js",
  "typings": "build/index.d.ts",
  "scripts": {
    "build": "tsc",
    "test": "nyc ava --verbose --serial test/test.js",
    "pretest": "npm run build",
    "report": "nyc report --reporter=html && opn coverage/index.html"
  },
  "keywords": [
    "websocket",
    "client",
    "reconnecting",
    "reconnection",
    "reconnect",
    "forever",
    "persistent",
    "forever",
    "automatic"
  ],
  "author": "Pedro Ladaria <pedro.ladaria@gmail.com>",
  "license": "MIT",
  "devDependencies": {
    "ava": "^0.15.2",
    "html5-websocket": "^0.7.0",
    "nyc": "^6.6.1",
    "opn-cli": "^3.1.0",
    "typescript": "1.8.10",
    "ws": "^1.1.1"
  },
  "dependencies": {},
  "directories": {
    "test": "test"
  },
  "repository": {
    "type": "git",
    "url": "git+https://github.com/pladaria/reconnecting-websocket.git"
  },
  "bugs": {
    "url": "https://github.com/pladaria/reconnecting-websocket/issues"
  },
  "homepage": "https://github.com/pladaria/reconnecting-websocket#readme"
}<|MERGE_RESOLUTION|>--- conflicted
+++ resolved
@@ -1,10 +1,6 @@
 {
   "name": "reconnecting-websocket",
-<<<<<<< HEAD
-  "version": "1.3.2",
-=======
   "version": "1.4.0",
->>>>>>> 486315a7
   "description": "Reconnecting WebSocket",
   "main": "build/index.js",
   "typings": "build/index.d.ts",
