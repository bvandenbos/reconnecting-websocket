/*!
 * Reconnecting WebSocket
 * by Pedro Ladaria <pedro.ladaria@gmail.com>
 * https://github.com/pladaria/reconnecting-websocket
 * License MIT
 */
type Options = {
    [key: string]: any,
    constructor?: new(url: string, protocols?: string | string[]) => WebSocket;
    maxReconnectionDelay?: number;
    minReconnectionDelay?: number;
    reconnectionDelayGrowFactor?: number;
    connectionTimeout?: number;
    maxRetries?: number;
    debug?: boolean;
};

interface EventListener {
    (event?: any): any;
};

interface EventListeners {
    [key: string]: [EventListener, any][];
};

interface ReconnectingWebsocket extends WebSocket {
    [key: string]: any;
};

const isWebSocket = (constructor: any): boolean => constructor && constructor.CLOSING === 2;

const isGlobalWebSocket = () =>
    typeof WebSocket !== 'undefined' && isWebSocket(WebSocket);

const getDefaultOptions = () => <Options>({
    constructor: isGlobalWebSocket() ? WebSocket : null,
    maxReconnectionDelay: 10000,
    minReconnectionDelay: 1500,
    reconnectionDelayGrowFactor: 1.3,
    connectionTimeout: 4000,
    maxRetries: Infinity,
    debug: false,
});

const bypassProperty = (src: any, dst: any, name: string) => {
    Object.defineProperty(dst, name, {
        get: () => src[name],
        set: (value) => {src[name] = value},
        enumerable: true,
        configurable: true,
    });
};

const initReconnectionDelay = (config: Options) =>
    (config.minReconnectionDelay + Math.random() * config.minReconnectionDelay);

const updateReconnectionDelay = (config: Options, previousDelay: number) => {
    const newDelay = previousDelay * config.reconnectionDelayGrowFactor;
    return (newDelay > config.maxReconnectionDelay)
        ? config.maxReconnectionDelay
        : newDelay;
};

<<<<<<< HEAD
const reassignEventListeners = (ws: WebSocket, rws: ReconnectingWebsocket, listeners: EventListeners) => {
    Object.keys(listeners).forEach(type => {
        listeners[type].forEach(([listener, options]) => {
=======
const LEVEL_0_EVENTS = ['onopen', 'onclose', 'onmessage', 'onerror'];
const LEVEL_1_EVENTS = ['open', 'close', 'message', 'error'];

const reassignEventListeners = (ws: ReconnectingWebsocket, oldWs: ReconnectingWebsocket, listeners: EventListeners) => {
    LEVEL_1_EVENTS.forEach(type => {
        (listeners[type] || []).forEach(([listener, options]) => {
>>>>>>> 5c048edb
            ws.addEventListener(type, listener, options);
        });
    });
    ws.onopen = rws.onopen.bind(rws)
    ws.onerror = rws.onerror.bind(rws)
    ws.onmessage = rws.onmessage.bind(rws)
    ws.onclose = rws.onclose.bind(rws)
};

type CustomEventsType = 'reconnecting' | 'reconnectscheduled';

const ReconnectingWebsocket = function(
    url: string | (() => Promise<string>),
    protocols?: string | string[],
    options = <Options>{}
) {
    let ws: WebSocket;
    let connectingTimeout: number;
    let reconnectDelay = 0;
    let retriesCount = 0;
    let shouldRetry = true;
    let savedOnClose: any = null;
    let nextReconnectImmediate: boolean = false;
    const listeners: EventListeners = {};

    // require new to construct
    if (!(this instanceof ReconnectingWebsocket)) {
        throw new TypeError("Failed to construct 'ReconnectingWebSocket': Please use the 'new' operator");
    }

    // Set config. Not using `Object.assign` because of IE11
    const config = getDefaultOptions();
    Object.keys(config)
        .filter(key => options.hasOwnProperty(key))
        .forEach(key => config[key] = options[key]);

    if (!isWebSocket(config.constructor)) {
        throw new TypeError('Invalid WebSocket constructor. Set `options.constructor`');
    }

    const log = config.debug ? (...params: any[]) => console.log('RWS:', ...params) : () => {};

    const ctor = config.constructor as any
    this.CONNECTING = ctor.CONNECTING;
    this.OPEN = ctor.OPEN;
    this.CLOSING = ctor.CLOSING;
    this.CLOSED = ctor.CLOSED;

    // Temporarily set these until we have an underlying ws instance.
    this.readyState = this.CONNECTING;
    this.protocol = protocols;

    /**
     * Not using dispatchEvent, otherwise we must use a DOM Event object
     * Deferred because we want to handle the close event before this
     */
    const emitError = (code: string, msg: string) => setTimeout(() => {
        const err = <any>new Error(msg);
        err.code = code;
        if (Array.isArray(listeners.error)) {
            listeners.error.forEach(([fn]) => fn(err));
        }
        if (ws.onerror) {
            ws.onerror(err);
        }
    }, 0);

    const handleClose = () => {
        log('handleClose', {shouldRetry});
        retriesCount++;
        log('retries count:', retriesCount);
        if (retriesCount > config.maxRetries) {
            emitError('EHOSTDOWN', 'Too many failed connection attempts');
            return;
        }
        if (!reconnectDelay) {
            reconnectDelay = initReconnectionDelay(config);
        } else {
            reconnectDelay = updateReconnectionDelay(config, reconnectDelay);
        }
        log('handleClose - reconnectDelay:', reconnectDelay);

        if (shouldRetry) {
            if (nextReconnectImmediate) {
                connect();
            } else {
                setTimeout(connect, reconnectDelay);
                const event = <CustomEvent>{ detail: reconnectDelay };    
                fireEventListeners('reconnectscheduled', event)
            }
        }
    };

<<<<<<< HEAD
    const connect = (): Promise<WebSocket> => {
=======
    const fireEventListeners = (type: CustomEventsType, event: any) => {
        const listenerConfig = listeners[type] || [];
        listenerConfig.forEach(([listener]) => listener(event));
    }

    const connect = () => {
>>>>>>> 5c048edb
        if (!shouldRetry) {
            return;
        }

        log('connect');
<<<<<<< HEAD

        const urlPromise = (typeof url === 'string') ? Promise.resolve(url) : url()
        return urlPromise.then((connectionUrl: string) => {
            ws = new (<any>config.constructor)(connectionUrl, protocols);

            connectingTimeout = setTimeout(() => {
                log('timeout');
                ws.close();
                emitError('ETIMEDOUT', 'Connection timeout');
            }, config.connectionTimeout);

            log('bypass properties');

=======
        const oldWs = ws;
        const wsUrl = (typeof url === 'function') ? url() : url;

        fireEventListeners('reconnecting', {} );

        ws = new (<any>config.constructor)(wsUrl, protocols);

        connectingTimeout = setTimeout(() => {
            log('timeout');
            ws.close();
            emitError('ETIMEDOUT', 'Connection timeout');
        }, config.connectionTimeout);

        log('bypass properties');
        for (let key in ws) {
>>>>>>> 5c048edb
            // @todo move to constant
            const bypassedProperties = ['url', 'protocol', 'readyState', 'bufferedAmount'];
            for (const key of bypassedProperties) {
                bypassProperty(ws, this, key);
            }

            ws.addEventListener('open', () => {
                clearTimeout(connectingTimeout);
                log('open');
                reconnectDelay = initReconnectionDelay(config);
                log('reconnectDelay:', reconnectDelay);
                retriesCount = 0;
            });

            ws.addEventListener('close', handleClose);
        
            reassignEventListeners(ws, this, listeners);
           
            // because when closing with fastClose=true, it is saved and set to null to avoid double calls
            ws.onclose = ws.onclose || savedOnClose;
            savedOnClose = null;

            return ws;
        });
    };
    // ready is a promise that is resolved when the underlying websocket is initialized
    this.ready = connect().then(() => this);

    log('init');

    this.close = (code = 1000, reason = '', {keepClosed = false, fastClose = true, delay = 0} = {}) => {
        log('close - params:', {reason, keepClosed, fastClose, delay, retriesCount, maxRetries: config.maxRetries});
        shouldRetry = !keepClosed && retriesCount <= config.maxRetries;

        if (delay) {
            reconnectDelay = delay;
        }

        if (ws) ws.close(code, reason);

        if (fastClose) {
            const fakeCloseEvent = <CloseEvent>{
                code,
                reason,
                wasClean: true,
            };

            // execute close listeners soon with a fake closeEvent
            // and remove them from the WS instance so they
            // don't get fired on the real close.
            handleClose();

            if (ws) {
                ws.removeEventListener('close', handleClose);

                // run and remove level2
                if (Array.isArray(listeners.close)) {
                    listeners.close.forEach(([listener, options]) => {
                        listener(fakeCloseEvent);
                        ws.removeEventListener('close', listener, options);
                    });
                }

                // run and remove level0
                if (ws.onclose) {
                    savedOnClose = ws.onclose;
                    ws.onclose(fakeCloseEvent);
                    ws.onclose = null;
                }
            }
        }
    };

    this.send = (data: any) => {
        ws.send(data)
    };

    // Define Level 0 event stubs
    const level0Listeners: any = {
        onopen: () => {},
        onmessage: () => {},
        onclose: () => {},
        onerror: () => {},
    };

    ['onopen', 'onerror', 'onmessage', 'onclose'].forEach((type: string) => {
        Object.defineProperty(this, type, {
            get: () => level0Listeners[type],
            set: (v) => {
                // Set it on this and also set it on the underlying ws if there is one.
                level0Listeners[type] = v;
                if (ws) (ws as any)[type] = v;
            }
        })
    });

    this.addEventListener = (type: string, listener: EventListener, options: any) => {
        if (Array.isArray(listeners[type])) {
            if (!listeners[type].some(([l]) => l === listener)) {
                listeners[type].push([listener, options]);
            }
        } else {
            listeners[type] = [[listener, options]];
        }
        if (ws) ws.addEventListener(type, listener, options);
    };

    this.removeEventListener = (type: string, listener: EventListener, options: any) => {
        if (Array.isArray(listeners[type])) {
            listeners[type] = listeners[type].filter(([l]) => l !== listener);
        }
        if (ws) ws.removeEventListener(type, listener, options);
    };

};

export = ReconnectingWebsocket;<|MERGE_RESOLUTION|>--- conflicted
+++ resolved
@@ -61,18 +61,13 @@
         : newDelay;
 };
 
-<<<<<<< HEAD
-const reassignEventListeners = (ws: WebSocket, rws: ReconnectingWebsocket, listeners: EventListeners) => {
-    Object.keys(listeners).forEach(type => {
-        listeners[type].forEach(([listener, options]) => {
-=======
+
 const LEVEL_0_EVENTS = ['onopen', 'onclose', 'onmessage', 'onerror'];
 const LEVEL_1_EVENTS = ['open', 'close', 'message', 'error'];
 
-const reassignEventListeners = (ws: ReconnectingWebsocket, oldWs: ReconnectingWebsocket, listeners: EventListeners) => {
-    LEVEL_1_EVENTS.forEach(type => {
+const reassignEventListeners = (ws: WebSocket, rws: ReconnectingWebsocket, listeners: EventListeners) => {
+        LEVEL_1_EVENTS.forEach(type => {
         (listeners[type] || []).forEach(([listener, options]) => {
->>>>>>> 5c048edb
             ws.addEventListener(type, listener, options);
         });
     });
@@ -166,25 +161,21 @@
         }
     };
 
-<<<<<<< HEAD
-    const connect = (): Promise<WebSocket> => {
-=======
     const fireEventListeners = (type: CustomEventsType, event: any) => {
         const listenerConfig = listeners[type] || [];
         listenerConfig.forEach(([listener]) => listener(event));
     }
 
-    const connect = () => {
->>>>>>> 5c048edb
+    const connect = (): Promise<WebSocket> => {
         if (!shouldRetry) {
             return;
         }
 
         log('connect');
-<<<<<<< HEAD
 
         const urlPromise = (typeof url === 'string') ? Promise.resolve(url) : url()
         return urlPromise.then((connectionUrl: string) => {
+            fireEventListeners('reconnecting', {} );
             ws = new (<any>config.constructor)(connectionUrl, protocols);
 
             connectingTimeout = setTimeout(() => {
@@ -195,23 +186,6 @@
 
             log('bypass properties');
 
-=======
-        const oldWs = ws;
-        const wsUrl = (typeof url === 'function') ? url() : url;
-
-        fireEventListeners('reconnecting', {} );
-
-        ws = new (<any>config.constructor)(wsUrl, protocols);
-
-        connectingTimeout = setTimeout(() => {
-            log('timeout');
-            ws.close();
-            emitError('ETIMEDOUT', 'Connection timeout');
-        }, config.connectionTimeout);
-
-        log('bypass properties');
-        for (let key in ws) {
->>>>>>> 5c048edb
             // @todo move to constant
             const bypassedProperties = ['url', 'protocol', 'readyState', 'bufferedAmount'];
             for (const key of bypassedProperties) {
